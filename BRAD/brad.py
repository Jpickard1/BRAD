--- conflicted
+++ resolved
@@ -62,11 +62,7 @@
 from BRAD.planner import *
 from BRAD.enrichr import *
 from BRAD.scraper import *
-<<<<<<< HEAD
-from BRAD.router import * #router
-=======
 from BRAD.router import *
->>>>>>> 57f1018b
 from BRAD.tables import *
 from BRAD.rag import queryDocs, remove_repeats
 from BRAD.gene_ontology import *
@@ -77,13 +73,8 @@
 from BRAD.llms import *
 from BRAD.geneDatabaseCaller import *
 from BRAD.planner import planner
-<<<<<<< HEAD
-# from BRAD.coder import codeCaller
-from BRAD.writer import summarizeSteps
-=======
 from BRAD.coder import codeCaller
 from BRAD.writer import summarizeSteps, chatReport
->>>>>>> 57f1018b
 from BRAD import log
 from BRAD.bradllm import BradLLM
 
@@ -244,35 +235,7 @@
         else:
             routeName = 'RAG'
 
-<<<<<<< HEAD
-    """
-    # Auth: Joshua Pickard
-    #       jpic@umich.edu
-    # Date: June 4, 2024
-    
-    # this + imports should be the only code someone needs to write to add a new module
-    module_functions = {
-        'DATABASE'   : geneDBRetriever,     # gget
-#        'GGET'   : queryEnrichr,     # gget
-#        'DATA'   : manipulateTable,  #
-        'SCRAPE' : webScraping,      # webscrapping
-        'SNS'    : callSnsV3,        # seaborn
-        'RAG'    : queryDocs,        # standard rag
-#        'MATLAB' : callMatlab,       # matlab
-        'PYTHON' : callPython,
-        'SNAKE'  : callSnakemake,    # snakemake,
-        'PLANNER': planner,
-#        'CODE'   : codeCaller,
-        'WRITE'  : summarizeSteps,
-    }
-    return module_functions
-
-def load_config():
-    """
-    Loads the configuration settings from a JSON file.
-=======
         log.debugLog(routeName, chatstatus=self.chatstatus)
->>>>>>> 57f1018b
 
         # get the specific module to use
         module = self.module_functions[routeName]
@@ -590,145 +553,6 @@
     #       jpic@umich.edu
     # Date: June 4, 2024
 
-<<<<<<< HEAD
-    config = load_config()
-    base_dir = os.path.expanduser('~')
-    log_dir = os.path.join(base_dir, config['log_path'])
-    if not os.path.exists(log_dir):
-        os.makedirs(log_dir)
-    new_dir_name = dt.now().strftime("%Y-%m-%d_%H-%M-%S")
-    new_log_dir = os.path.join(log_dir, new_dir_name)
-    os.makedirs(new_log_dir)
-    chatname = os.path.join(new_log_dir, 'log.json')
-
-    print('Welcome to RAG! The chat log from this conversation will be saved to ' + chatname + '. How can I help?')
-
-    # Initialize the dictionaries of tables and databases accessible to BRAD
-    databases = {} # a dictionary to look up databases
-    tables = {}    # a dictionary to look up tables
-
-    # Initialize the RAG database
-    if llm is None:
-        llm = load_nvidia()
-        # llm = load_llama(model_path) # load the llama
-    if ragvectordb is None:
-        print('\nWould you like to use a database with BRAD [Y/N]?')
-        loadDB = input().strip().upper()
-        if loadDB == 'Y':
-            ragvectordb, embeddings_model = load_literature_db(persist_directory) # load the literature database
-        else:
-            ragvectordb, embeddings_model = None, None
-    
-    databases['RAG'] = ragvectordb
-    memory = ConversationBufferMemory(ai_prefix="BRAD")
-
-    # Initialize the routers from router.py
-    router = getRouter()
-
-    # Initialize the chatlog
-    chatstatus        = loadChatStatus()
-    chatstatus['llm'] = llm
-    chatstatus['memory'] = memory
-    chatstatus['databases'] = databases
-    chatstatus['output-directory'] = new_log_dir
-    chatlog           = {
-        'llm'           : str(chatstatus['llm'])
-    }
-    if chatstatus['config']['experiment']:
-        experimentName = os.path.join(log_dir, 'EXP-out-' + str(dt.now()) + '.csv')
-        chatstatus['experiment-output'] = '-'.join(experimentName.split())
-
-    # Initialize all modules
-    module_functions = getModules()
-    
-    while True:
-        print('==================================================')
-        if len(chatstatus['planned']) == 0:
-            chatstatus['prompt'] = input('Input >> ')                 # get query from user
-        else:
-            chatstatus['prompt'] = chatstatus['planned'][0]['prompt']
-            output_files         = utils.outputFiles(chatstatus)
-        
-        # Handle explicit commands and routing
-        if chatstatus['prompt'] in ['exit', 'quit', 'q', 'bye']:         # check to exit
-            break
-        elif chatstatus['prompt'].lower() == 'help':              # print man to the screen
-            chatbotHelp()
-            continue
-        # Routing
-        elif chatstatus['prompt'].startswith('/set'):             # set a configuration variable
-            chatstatus = reconfig(chatstatus)
-            continue
-        elif '/force' not in chatstatus['prompt'].split(' '):     # use the router
-            route = router(chatstatus['prompt']).name
-            if route is None:
-                route = 'RAG'
-        else:
-            route = chatstatus['prompt'].split(' ')[1]            # use the forced router
-            buildRoutes(chatstatus['prompt'])
-            chatstatus['prompt'] = " ".join(chatstatus['prompt'].split(' ')[2:]).strip()
-
-        # Outputs
-        print('==================================================')
-        print('RAG >> ' + str(len(chatlog)) + ': ', end='')
-
-        # select appropriate routeing function
-        if route.upper() in module_functions.keys():
-            routeName = route.upper()
-        else:
-            routeName = 'RAG'
-        logging.info(routeName) if chatstatus['config']['debug'] else None
-
-        # get the specific module to use
-        module = module_functions[routeName]
-
-        # Query module
-        chatstatus['process'] = {'module' : routeName,
-                                 'steps'  : []
-                            }
-        chatstatus = module(chatstatus)
-
-        # Remove the item that was executed. We need must do it after running it for the current file naming system.
-        log.debugLog('\n\n\nroute\n\n\n', chatstatus=chatstatus)
-        log.debugLog(route, chatstatus=chatstatus)
-        if len(chatstatus['planned']) != 0 and route != 'PLANNER':
-            log.debugLog(chatstatus['planned'], chatstatus=chatstatus)
-            new_output_files = utils.outputFiles(chatstatus)
-            new_output_files = list(set(new_output_files).difference(set(output_files)))
-            chatstatus = utils.makeNamesConsistent(chatstatus, new_output_files)
-            chatstatus['planned'].pop(0)
-        
-        # Log and reset these values
-        chatlog, chatstatus = log.logger(chatlog, chatstatus, chatname)
-    
-    print("Thanks for chatting today! I hope to talk soon, and don't forget that a record of this conversation is available at: " + chatname)
-
-
-#removes repeat chunks in vectordb
-def remove_repeats(vectordb):
-    """
-    Removes repeated chunks in the provided vector database.
-
-    This function identifies duplicate documents in the vector database and removes
-    the repeated entries, keeping only the last occurrence of each duplicated document.
-
-    :param vectordb: The vector database from which repeated documents should be removed.
-    :type vectordb: An instance of a vector database class with 'get' and 'delete' methods.
-
-    :raises KeyError: If the vector database does not contain 'ids' or 'documents' keys.
-
-    :return: The updated vector database with duplicate documents removed.
-    :rtype: An instance of the vector database class.
-    """
-    # Auth: Marc Choi
-    #       machoi@umich.edu
-    # Date: June 18, 2024
-    df = pd.DataFrame({'id' :vectordb.get()['ids'] , 'documents' : vectordb.get()['documents']})
-    repeated_ids = df[df.duplicated(subset='documents', keep='last')]['id'].tolist()
-    if len(repeated_ids) > 0:
-        vectordb.delete(repeated_ids)
-    return vectordb
-=======
     # Dev. Comments:
     # -------------------
     # This function executes a chat session
@@ -755,5 +579,4 @@
         restart=None,
         name='BRAD'
     )
-    bot.chat()
->>>>>>> 57f1018b
+    bot.chat()