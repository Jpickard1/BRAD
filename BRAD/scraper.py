import subprocess
from langchain.document_loaders import DirectoryLoader
from langchain.document_loaders import UnstructuredPDFLoader
from langchain.vectorstores import Chroma
from langchain.embeddings import HuggingFaceEmbeddings
import chromadb
import pandas as pd
from requests_html import HTMLSession
import requests
from requests.exceptions import ConnectionError
import os
from Bio import Entrez
import math
import pandas as pd
import datetime
import time
import sys
import string
import gc
from bs4 import BeautifulSoup as bs
from urllib.parse import urljoin
from requests_html import HTMLSession
import requests
from requests.exceptions import ConnectionError
from langchain import PromptTemplate, LLMChain
from langchain.memory import ConversationBufferMemory
from langchain.chains import ConversationChain

def webScraping(chatstatus):
<<<<<<< HEAD
    """
    Performs web scraping based on the provided chat status, executing specific scraping functions for different sources like arXiv, bioRxiv, and PubMed.

    :param chatstatus: The status of the chat, containing information about the current prompt and configuration.
    :type chatstatus: dict

    :raises None: This function does not raise any specific errors.

    :return: The updated chat status after executing the web scraping process.
    :rtype: dict

    """
=======
    query    = chatstatus['prompt']
    llm      = chatstatus['llm']              # get the llm
    memory   = chatstatus['memory']           # get the memory of the model
    
    # Define the mapping of keywords to functions
    scraping_functions = {
        'ARXIV'   : arxiv,
        'BIORXIV' : biorxiv,
        'PUBMED'  : pubmed
    }
    
    # Identify the database and the search terms
    template = """Current conversation:\n{history}
    
    Query:{input}
    
    From the query, decide if ARXIV, PUBMED, or BIORXIV should be searched, and propose no more than 10 search terms for this query and database. Separate each term with a comma, and provide no extra information/explination for either the database or search terms. Format your output as follows with no additions:
    
    Database: <ARXIV, PUBMED, or BIORXIV>
    Search Terms: <improved search terms>
    """
    PROMPT = PromptTemplate(input_variables=["history", "input"], template=template)
    conversation = ConversationChain(prompt  = PROMPT,
                                     llm     = llm,
                                     verbose = chatstatus['config']['debug'],
                                     memory  = memory,
                                    )
    response = conversation.predict(input=query)
    llmResponse = parse_llm_response(response)
    llmKey, searchTerms = llmResponse['database'], llmResponse['search_terms']

    # Determine the target source
    source = next((key for key in scraping_functions if key == llmKey), 'PUBMED')
    process = {'searched': source}
    scrape_function = scraping_functions[source]
    
    # Execute the scraping function and handle errors
    try:
        output = f'searching on {source}...'
        print(output)
        print('Search Terms: ' + str(searchTerms)) if chatstatus['config']['debug'] else None
        for st in searchTerms:
            scrape_function(st)
        searchTerms = ' '.join(searchTerms)
        scrape_function(searchTerms)
    except Exception as e:
        output = f'Error occurred while searching on {source}: {e}'
        print(output)
        process = {'searched': 'ERROR'}

    chatstatus['process'] = process
    chatstatus['output']  = output
    return chatstatus

def webScraping_depricated(chatstatus):
>>>>>>> 7df82aed
    query = chatstatus['prompt']
    
    # Define the mapping of keywords to functions
    scraping_functions = {
        'ARXIV'   : arxiv,
        'BIORXIV' : biorxiv,
        'PUBMED'  : pubmed
    }
    
    # Normalize the query
    query_tokens = query.upper().split()
    query = query.lower()
    query = query.replace('arxiv', '')
    query = query.replace('biorxiv', '')
    query = query.replace('pubmed', '')
    query = ' '.join(query.split())
    remove_punctuation = str.maketrans('', '', string.punctuation)
    query = query.translate(remove_punctuation)
    
    # Determine the target source
    source = next((key for key in scraping_functions if key in query_tokens), 'PUBMED')
    process = {'searched': source}
    scrape_function = scraping_functions[source]
    
    # Execute the scraping function and handle errors
    try:
        output = f'searching on {source}'
        print(output)
        scrape_function(query)
    except Exception as e:
        output = f'Error occurred while searching on {source}: {e}'
        print(output)
        process = {'searched': 'ERROR'}

    chatstatus['process'] = process
    chatstatus['output']  = output
    return chatstatus

def arxiv(query):
    """
    Searches for articles on the arXiv repository based on the given query, displays search results, and optionally downloads articles as PDFs.

    :param query: The search query for arXiv.
    :type query: str

    :raises None: This function does not raise any specific errors.

    :return: A tuple containing the output message and a process dictionary.
    :rtype: tuple

    """
    process = {}
    output = 'searching the following on arxiv: ' + query
    print(output)
    df, pdfs = arxiv_search(query, 10)
    process['search results'] = df
    displayDf = df[['Title', 'Authors', 'Abstract']]
    display(displayDf)
    output += '\n would you like to download these articles [Y/N]?'
    print('would you like to download these articles [Y/N]?')
    download = input().strip().upper()
    process['download'] = (download == 'Y')
    if download == 'Y':
        #id_list = df['id'].to_list()
        output += arxiv_scrape(pdfs)
    return output, process

def arxiv_search1(query):
    """
    DEPRECATED: Searches for articles on the arXiv repository based on the given query.

    :param query: The search query for arXiv.
    :type query: str

    :raises None: This function does not raise any specific errors.

    :return: A DataFrame containing the search results.
    :rtype: pd.DataFrame
    """
    pd.set_option('display.max_colwidth', None)
    #date_from='2024-04-01',date_until='2024-05-01',
    #
    scraper = arxivscraper.Scraper(category='q-bio', date_from='2023-05-01',date_until='2024-05-01', filters={'abstract':[query]})
    output = scraper.scrape()
    cols = ('id', 'title', 'categories', 'abstract', 'doi', 'created', 'updated', 'authors')
    df = pd.DataFrame(output,columns=cols)
    return df

def arxiv_scrape1(id_list):
    """
    DEPRECATED: Downloads articles from arXiv as PDFs based on the given list of IDs.

    :param id_list: A list of article IDs to download from arXiv.
    :type id_list: list

    :raises None: This function does not raise any specific errors.

    :return: A string indicating the outcome of the download process.
    :rtype: str
    """
    output = ''
    session = HTMLSession()
    headers = {'user-agent': 'Mozilla/5.0 (Macintosh; Intel Mac OS X 10_15_7) AppleWebKit/537.36 (KHTML, like Gecko) Chrome/123.0.0.0 Safari/537.36'}
    try:
        path = os.path.join(os.getcwd(), 'specialized_docs')
        os.makedirs(path, exist_ok = True) 
        output = f"Directory '{path}' created successfully"
    except OSError:
        output = f"Directory '{path}' could not be created"
    print(output)

    #Scrape arxiv and
    for arxiv_id  in id_list:
        try:
            pdf_url = f'https://arxiv.org/pdf/{arxiv_id}'
            local_path = os.path.join(path, f'{arxiv_id}.pdf')
            print(f'{pdf_url} --> {local_path}')
            output += f'\n{pdf_url} --> {local_path}'

            response = session.get(pdf_url, stream=True)
            response.raise_for_status()

            with open(os.path.join(path, ids + '.pdf'), 'wb') as f:
                for chunk in response.iter_content(chunk_size = 1024):
                    f.write(chunk)
        except (ConnectionError, requests.exceptions.RequestException) as e:
            print(f"{arxiv_id} could not be gathered: {e}")
            output += f"\n{arxiv_id} could not be gathered."
    return output

def search_pubmed_article(query, number_of_articles=10):
    """
    Searches PubMed for articles matching the specified query and retrieves their PMIDs.

    :param query: The keyword or phrase to search for in PubMed articles.
    :type query: str
    :param number_of_articles: The maximum number of article PMIDs to return. Defaults to 10.
    :type number_of_articles: int

    :raises None: This function does not raise any specific errors.

    :return: A list of PMIDs for articles matching the query.
    :rtype: list

    """
    Entrez.email = 'inhyak@gmail.com'
    handle = Entrez.esearch(db='pubmed', term = query, retmax=number_of_articles, sort='relevance')
    record = Entrez.read(handle)
    #record = Entrez.ecitmatch()
    handle.close()
    return record['IdList']
    #return record

def pubmed(query):
    """
    Scrapes PubMed for articles matching the query, retrieves their PMIDs, and downloads available PDFs.

    :param query: The keyword to search for in PubMed articles.
    :type query: str

    :raises None: This function does not raise any specific errors.

    :return: None
    :rtype: None
    """
    pmid_list = search_pubmed_article(query)
    citation_arr = []
    if pmid_list:
        for pmid in pmid_list:
            citation = pmid
            citation_arr.append(citation)
        s = HTMLSession()

        headers = {'user-agent': 'Mozilla/5.0 (Macintosh; Intel Mac OS X 10_15_7) AppleWebKit/537.36 (KHTML, like Gecko) Chrome/123.0.0.0 Safari/537.36'}
        try: 
            path = os.path.abspath(os.getcwd()) + '/specialized_docs'
            os.makedirs(path, exist_ok = True) 
            print("Directory '%s' created successfully" % path) 
        except OSError as error: 
            print("Directory '%s' can not be created" % path) 
        for pmc in citation_arr:
            try:
                base_url = 'https://pubmed.ncbi.nlm.nih.gov/'
                r = s.get(base_url + pmc + '/', headers = headers, timeout = 5)
                pdf_url = r.html.find('a.id-link', first=True).attrs['href']
                if "doi" in pdf_url:
                    continue
                r = s.get(pdf_url, headers = headers, timeout = 5)
                try:
                    pdf_real = 'https://ncbi.nlm.nih.gov'+r.html.find('a.int-view', first=True).attrs['href']
                    r = s.get(pdf_real, stream=True)
                    with open(os.path.join(path, pmc + '.pdf'), 'wb') as f:
                        for chunk in r.iter_content(chunk_size = 1024):
                            if chunk:
                                f.write(chunk)
                except AttributeError as e:
                    pass
                    print(f"{pmc} could not be gathered.")
                
                    
            except ConnectionError as e:
                pass
                print(f"{pmc} could not be gathered.")

    else:
        print("no articles found")
    print("pdf collection complete!")

def biorxiv(query):
    """
    Scrapes the bioRxiv preprint server for articles matching a specific query.

    :param query: The keyword to search for in bioRxiv articles.
    :type query: str

    :raises None: This function does not raise any specific errors.

    :return: None
    :rtype: None

    """
    biorxiv_real_search(start_date  = datetime.date.today().replace(year=2015), 
                        end_date    = datetime.date.today(),
                        subjects    = [], 
                        journal     = 'biorxiv',
                        kwd         = [query], 
                        kwd_type    = 'all', 
                        athr        = [], 
                        max_records = 75, 
                        max_time    = 300,
                        cols        = ['title', 'authors', 'url'],
                        abstracts   = False
                       )

def biorxiv_real_search(start_date  = datetime.date.today().replace(year=2015), 
                        end_date    = datetime.date.today(), 
                        subjects    = [], 
                        journal     = 'biorxiv',
                        kwd         = [], 
                        kwd_type    = 'all', 
                        athr        = [], 
                        max_records = 75, 
                        max_time    = 300,
                        cols        = ['title', 'authors', 'url'],
                        abstracts   = False):

    """
    Searches for articles on arXiv, bioRxiv, or PubMed based on the given queries and creates a database from the scraped articles and PDFs.

    :param start_date: The start date for the search query. Defaults to today's date.
    :type start_date: datetime.date
    :param end_date: The end date for the search query. Defaults to today's date.
    :type end_date: datetime.date
    :param subjects: The subjects to search for in the specified journal. Defaults to an empty list.
    :type subjects: list
    :param journal: The journal to search for articles. Defaults to 'biorxiv'.
    :type journal: str
    :param kwd: The keywords to search for in the abstract or title. Defaults to an empty list.
    :type kwd: list
    :param kwd_type: The type of keyword search to perform. Defaults to 'all'.
    :type kwd_type: str
    :param athr: The authors to search for in the articles. Defaults to an empty list.
    :type athr: list
    :param max_records: The maximum number of records to fetch. Defaults to 75.
    :type max_records: int
    :param max_time: The maximum time (in seconds) to spend fetching records. Defaults to 300.
    :type max_time: int
    :param cols: The columns to include in the database. Defaults to ['title', 'authors', 'url'].
    :type cols: list
    :param abstracts: Whether to include abstracts in the database. Defaults to False.
    :type abstracts: bool

    :raises None: This function does not raise any specific errors.

    :return: The DataFrame containing the records fetched and processed.
    :rtype: pd.DataFrame

    """
    ## keep track of timing
    overall_time = time.time()

    ## url
    BASE = 'http://{:s}.org/search/'.format(journal)
    url = BASE
    ## format dates
    start_date = str(start_date)
    end_date = str(end_date)

    ## format inputs
    journal = journal.lower()
    kwd_type = kwd_type.lower()

    ### build the url string

    ## journal selection
    journal_str = 'jcode%3A' + journal
    url += journal_str

    ## subject selection
    if len(subjects) > 0:
        first_subject = ('%20').join(subjects[0].split())
        subject_str = 'subject_collection_code%3A' + first_subject
        for subject in subjects[1:]:
            subject_str = subject_str + '%2C' + ('%20').join(subject.split())
        url += '%20' + subject_str
        
    ## keyword selection
    if len(kwd) > 0:
        kwd_str = 'abstract_title%3A' + ('%252C%2B').join([kwd[0]] + [('%2B').join(keyword.split()) for keyword in kwd[1:]])
        kwd_str = kwd_str + '%20abstract_title_flags%3Amatch-' + kwd_type
        url += '%20' + kwd_str
	## author selection
    if len(athr) == 1:
        athr_str = 'author1%3A' + ('%2B').join(athr[0].split())
        url += '%20' + athr_str
    if len(athr) == 2:
        athr_str = 'author1%3A' + ('%2B').join(athr[0].split()) + '%20author2%3A' + ('%2B').join(athr[1].split())
        url += '%20' + athr_str

	## date range string
    date_str = 'limit_from%3A' + start_date + '%20limit_to%3A' + end_date
    url += '%20' + date_str

	## fixed formatting
    num_page_results = 75
    url += '%20numresults%3A' + str(num_page_results) + '%20format_result%3Acondensed' + '%20sort%3Arelevance-rank'

    print(url)
	## lists to store date
    titles = []
    author_lists = []
    urls = []

	### once the string has been built, access site

	# initialize number of pages to loop through
    page = 0
	## loop through other pages of search if they exist
    while True:
        # keep user aware of status
        print('Fetching search results {:d} to {:d}...'.format(num_page_results*page+1, num_page_results*(page+1)))
        # access url and pull html data
        if page == 0:
            url_response = requests.post(url)
            html = bs(url_response.text, features='html.parser')
            # find out how many results there are, and make sure don't pull more than user wants
            num_results_text = html.find('div', attrs={'class': 'highwire-search-summary'}).text.strip().split()[0]
            if num_results_text == 'No':
                print('No results found matching search criteria.')
                return()
                
            num_results = int(num_results_text)
            num_fetch_results = min(max_records, num_results)
        else:
            page_url = url + '?page=' + str(page)
            url_response = requests.post(page_url)
            html = bs(url_response.text, features='html.parser')
        # list of articles on page
        articles = html.find_all(attrs={'class': 'search-result'})
        
        ## pull details from each article on page
        titles += [article.find('span', attrs={'class': 'highwire-cite-title'}).text.strip() if article.find('span', attrs={'class': 'highwire-cite-title'}) is not None else None for article in articles]
        author_lists += [[author.text for author in article.find_all('span', attrs={'class': 'highwire-citation-author'})] for article in articles]
		
        urls = ['http://www.{:s}.org'.format(journal) + article.find('a', href=True)['href'] for article in articles]
		## see if too much time has passed or max number of records reached or no more pages
        if time.time() - overall_time > max_time or (page+1)*num_page_results >= num_fetch_results:
            break

        page += 1

	## only consider desired number of results
    records_data = list(zip(*list(map(lambda dummy_list: dummy_list[0:num_fetch_results], [titles, author_lists, urls]))))
    full_records_df = pd.DataFrame(records_data,columns=['title', 'authors', 'url'])

	## keep user informed on why task ended
    if num_results > max_records:
        print('Max number of records ({:d}) reached. Fetched in {:.1f} seconds.'.format(max_records, time.time() - overall_time))
    elif time.time() - overall_time > max_time:
        print('Max time ({:.0f} seconds) reached. Fetched {:d} records in {:.1f} seconds.'.format(max_time, num_fetch_results, time.time() - overall_time))
    else:
        print('Fetched {:d} records in {:.1f} seconds.'.format(num_fetch_results, time.time() - overall_time))
		## check if abstracts are to be pulled
    if abstracts:
        print('Fetching abstracts for {:d} papers...'.format(len(full_records_df)))
        full_records_df['abstract'] = [bs(requests.post(paper_url).text, features='html.parser').find('div', attrs={'class': 'section abstract'}).text.replace('Abstract','').replace('\n','') for paper_url in full_records_df.url]
        cols += ['abstract']
        print('Abstracts fetched.')

    try: 
        path = os.path.abspath(os.getcwd()) + '/specialized_docs'
        os.makedirs(path, exist_ok = True) 
        print("Directory '%s' created successfully" % path) 
    except OSError as error: 
        print("Directory '%s' can not be created" % path) 

    print('Downloading {:d} PDFs to {:s}...'.format(len(full_records_df), path))
    pdf_urls = [''.join(url) + '.full.pdf' for url in full_records_df.url] # list of urls to pull pdfs from

	# create filenames to export pdfs to
	# currently setup in year_lastname format
    pdf_lastnames_full = ['_'.join([name.split()[-1] for name in namelist]) for namelist in full_records_df.authors] # pull out lastnames only
    pdf_lastnames = [name if len(name) < 200 else name.split('_')[0] + '_et_al' for name in pdf_lastnames_full] # make sure file names don't get longer than ~200 chars
    pdf_paths = [''.join(lastname) + '.pdf' for lastname in zip(pdf_lastnames)] # full path for each file
    # export pdfs
    for paper_idx in range(len(pdf_urls)):
        response = requests.get(pdf_urls[paper_idx])
        file = open(os.path.join(path,pdf_paths[paper_idx]), 'wb')
        file.write(response.content)
        file.close()
        gc.collect()
    print('Download complete.')

	## create dataframe to be returned
    records_df = full_records_df[cols]
	
    print('Total time to fetch and manipulate records was {:.1f} seconds.'.format(time.time() - overall_time))

	## return the results
    return(records_df)

#Parsers
def create_db(query, query2):
    """
    Creates a database from scraped articles and PDFs based on given queries.

    :param query: The keyword to search for in PubMed articles.
    :param query2: The keyword to search for in arXiv and bioRxiv articles.
    :type query: str
    :type query2: str

    :raises None: This function does not raise any specific errors.

    :return: None
    :rtype: None

    """
    print('creating database (this might take a while)')
    arxivscrape(query2)
    biorxiv_scrape(query2)
    pubmedscrape(query)
    
    local = os.getcwd()  ## Get local dir
    os.chdir(local)      ## shift the work dir to local dir
    print('\nWork Directory: {}'.format(local))

    #%% Phase 1 - Load DB
    embeddings_model = HuggingFaceEmbeddings(
        model_name='BAAI/bge-base-en-v1.5')

#%% Phase 1 - Load documents
    path_docs = './specialized_docs/'

    print('\nDocuments loading from:',path_docs)
    text_loader_kwargs={'autodetect_encoding': True}
    loader = DirectoryLoader(path_docs, glob="**/*.pdf", loader_cls=UnstructuredPDFLoader, 
                          loader_kwargs=text_loader_kwargs, show_progress=True,
                          use_multithreading=True)
    docs_data = loader.load()  
    print('\nDocuments loaded...')

#%% Phase 2 - Split the text
    from langchain.text_splitter import RecursiveCharacterTextSplitter
    persist_directory = "./custom_dbs_fullScale_cosine/"

## User input ::
    arr_chunk_size = [700] #Chunk size 
    arr_chunk_overlap = [200] #Chunk overlap

    for i in range(len(arr_chunk_size)):
        for j in range(len(arr_chunk_overlap)):
        
            text_splitter = RecursiveCharacterTextSplitter(chunk_size = arr_chunk_size[i], 
                                                        chunk_overlap = arr_chunk_overlap[j], 
                                                        separators=[" ", ",", "\n", ". "])
            data_splits = text_splitter.split_documents(docs_data)
            
            print('\nDocuments split into chunks...')
        
        #%% Phase 2 - Split the text
            print('\nInitializing Chroma Database...')
            db_name = "custom_DB_cosine_cSize_%d_cOver_%d" %(arr_chunk_size[i], arr_chunk_overlap[j])
        
            p2_2 = subprocess.run('mkdir  %s/*'%(persist_directory+db_name), shell=True)
            _client_settings = chromadb.PersistentClient(path=(persist_directory+db_name))
        
            vectordb = Chroma.from_documents(documents = data_splits, 
                                    embedding = embeddings_model, 
                                    client = _client_settings,
                                    collection_name = db_name,
                                    collection_metadata={"hnsw:space": "cosine"})
        
            print('Completed Chroma Database: ', db_name)
            del vectordb, text_splitter, data_splits


# This code appears to be unused - JP
def fetch_details(pmid):
    """
    Fetches detailed information for a given PubMed article using its PMID.

    :param pmid: The PubMed ID of the article to fetch details for.
    :type pmid: str

    :raises None: This function does not raise any specific errors.

    :return: A dictionary containing detailed information about the PubMed article.
    :rtype: dict

    """
    handle = Entrez.efetch(db='pubmed', id=pmid, retmode = 'xml')
    records = Entrez.read(handle)
    handle.close()
    return records

def webScraping2(query):
    """
    Performs web scraping based on the provided query, searching arXiv, bioRxiv, or PubMed.

    :param query: The keyword to search for in the specified sources.
    :type query: str

    :raises None: This function does not raise any specific errors.

    :return: A tuple containing the output message and the source searched.
    :rtype: tuple

    """
    process = {}
    if 'ARXIV' in query.upper().split(' '):
        output = 'searching on arxiv'
        print(output)
        arxivscrape(query)
        process['searched'] = 'ARXIV'
    elif 'BIORXIV' in query.upper().split(' '):
        output = 'searching on bioRxiv'
        print(output)
        biorxiv_scrape(query)
        process['searched'] = 'BIORXIV'
    elif 'PUBMED' in query.upper().split(' '):
        output = 'searching on PubMed'
        print(output)
        pubmedscrape(query)
        process['searched'] = 'PUBMED'
    else:
        output = 'by default, searching on PUBMED'
        print(output)
        pubmedscrape(query)
        process['searched'] = 'PUBMED'
    return output, process['searched']


'''
def arxiv(query):
    """
    Scrape research papers from the arXiv repository based on a query and download the PDFs.

    Parameters:
    query (str): The search term to filter papers by their abstracts.

    Functionality:
    1. Initializes the scraper with specific parameters for the q-bio category and a specified date range.
    2. Uses the query to filter papers by their abstracts.
    3. Scrapes the metadata of the filtered papers and stores it in a DataFrame.
    4. Extracts the IDs of the papers from the DataFrame.
    5. Creates a directory named 'specialized_docs' in the current working directory to store the downloaded PDFs.
    6. Iterates over the list of paper IDs, constructs the PDF URLs, and downloads the PDFs.
    7. Saves each PDF in the 'specialized_docs' directory.
    8. Handles connection errors during the download process.

    Requirements:
    - arxivscraper: A module to scrape arXiv metadata.
    - requests_html: Used for handling HTTP sessions and downloading PDFs.
    - pandas: For handling data in DataFrame format.
    - os: For creating directories and handling file paths.

    Example:
    arxivscrape('machine learning')
    This will scrape papers related to 'machine learning' in their abstracts within the specified category and date range, and download their PDFs.

    Notes:
    - Ensure you have the necessary packages installed: arxivscraper, requests_html, pandas.
    - Modify the category and date range in the Scraper initialization as needed.
    """
    scraper = arxivscraper.Scraper(category='q-bio', date_from='2024-04-01',date_until='2024-05-01',t=10, filters={'abstract':[query]})
    output = scraper.scrape()
    cols = ('id', 'title', 'categories', 'abstract', 'doi', 'created', 'updated', 'authors')
    df = pd.DataFrame(output,columns=cols)
    id_list = df['id'].to_list()
    s = HTMLSession()

    headers = {'user-agent': 'Mozilla/5.0 (Macintosh; Intel Mac OS X 10_15_7) AppleWebKit/537.36 (KHTML, like Gecko) Chrome/123.0.0.0 Safari/537.36'}

    #Create directory to store pdfs
    try:
        path = os.path.abspath(os.getcwd()) + '/specialized_docs'
        os.makedirs(path, exist_ok = True) 
        print("Directory '%s' created successfully" % path)
    except OSError as error:
        print("Directory '%s' can not be created" % path)

    #Scrape arxiv and
    for ids in id_list:
        try:
            base_url = 'https://arxiv.org/pdf/'
            pdf_url = base_url+ids
            print(pdf_url)
            r = s.get(pdf_url, stream=True)
            print(r)
            with open(os.path.join(path, ids + '.pdf'), 'wb') as f:
                for chunk in r.iter_content(chunk_size = 1024):
                    if chunk:
                        f.write(chunk)
                    
        except ConnectionError as e:
            pass
            print(f"{ids} could not be gathered.")
'''

def arxiv_search(query, count):
    """
    Searches for articles on arXiv based on the given query and retrieves a specified number of results.

    :param query: The search query for arXiv.
    :param count: The number of search results to retrieve.
    :type query: str
    :type count: int

    :raises None: This function does not raise any specific errors.

    :return: A tuple containing a DataFrame with the search results and a list of PDF URLs.
    :rtype: tuple

    """
    #get the url
    split_query = query.split()
    url = "https://arxiv.org/search/?searchtype=all&query="
    for term in split_query:
        url = url+term+"+"
    url = url[:-1]+"&abstracts=show&size=50&order="
    print(url)
    try: 
        path = os.path.abspath(os.getcwd()) + '/arxiv'
        os.makedirs(path, exist_ok = True) 
        print("Directory '%s' created successfully" % path) 
    except OSError as error: 
        print("Directory '%s' can not be created" % path) 

    # query the website and return the html to the variable 'page'
    page = requests.get(url)
    # parse the html using beautiful soup and store in variable 'soup'
    soup = bs(page.content, 'html.parser')
    paper_block = soup.find_all(class_='arxiv-result')
    paper_list = []
    arxiv_urls = []
    i = 0
    for paper in paper_block:
        arxiv_title = paper.find_all(class_='title is-5 mathjax')
        arxiv_authors = paper.find_all(class_='authors')
        paper_authors = [author.get_text(strip=True) for author in arxiv_authors]
        arxiv_abstracts = paper.find_all(class_ = 'abstract-short has-text-grey-dark mathjax')
        arxiv_results = paper.find_all(class_='list-title is-inline-block')
        # Assuming URLs are within <a> tags inside the arxiv-result class
        for result in arxiv_results:
        # Assuming URLs are within <a> tags inside the arxiv-result class
            for a_tag in result.find_all('a', href=True):
                full_url = urljoin(url, a_tag['href'])
                arxiv_urls.append(full_url)
        arxiv_title = result_set_to_string(arxiv_title)
        arxiv_abstracts = result_set_to_string(arxiv_abstracts)
        arxiv_authors = ', '.join(paper_authors)
        arxiv_authors = arxiv_authors[8:]
        paper_list.append({'Title': arxiv_title, 'Authors': arxiv_authors, 'Abstract': arxiv_abstracts})
        i += 1
        if i >= count:
            break
    df = pd.DataFrame(paper_list)
    pdf_urls = [attempt for attempt in arxiv_urls if 'pdf' in attempt.lower()]
    return df, pdf_urls
    
def arxiv_scrape(pdf_urls):
    """
    Downloads PDFs from a list of URLs pointing to arXiv articles.

    :param pdf_urls: A list of URLs pointing to arXiv articles in PDF format.
    :type pdf_urls: list

    :raises None: This function does not raise any specific errors.

    :return: None
    :rtype: None

    """
    s = HTMLSession()

    headers = {'user-agent': 'Mozilla/5.0 (Macintosh; Intel Mac OS X 10_15_7) AppleWebKit/537.36 (KHTML, like Gecko) Chrome/123.0.0.0 Safari/537.36'}
    for papers in pdf_urls:
        try:
            r = s.get(papers, stream=True)
            paper_id = papers[-10:]
            with open(os.path.join(path, paper_id + '.pdf'), 'wb') as f:
                for chunk in r.iter_content(chunk_size = 1024):
                    if chunk:
                        f.write(chunk)
                    
        except ConnectionError as e:
            pass
            print(f"{pmc} could not be gathered.")
            
def result_set_to_string(result_set):
    """
    Converts a BeautifulSoup result set to a string.

    :param result_set: The result set to convert to a string.
    :type result_set: bs4.element.ResultSet

    :raises None: This function does not raise any specific errors.

    :return: The string representation of the result set.
    :rtype: str
    """
<<<<<<< HEAD

    return ' '.join([element.get_text(strip=True) for element in result_set])
=======
    return ' '.join([element.get_text(strip=True) for element in result_set])

def parse_llm_response(response):
    """
    Parses the LLM response to extract the database name and search terms.
    
    Parameters:
    response (str): The response from the LLM.
    
    Returns:
    dict: A dictionary with the database name and a list of search terms.
    """
    # Initialize an empty dictionary to hold the parsed data
    parsed_data = {}

    # Split the response into lines
    lines = response.strip().split('\n')

    # Extract the database name
    database_line = lines[0].replace("Database:", "").strip()
    parsed_data["database"] = database_line

    # Extract the search terms
    search_terms_line = lines[1].replace("Search Terms:", "").strip()
    search_terms = [term.strip() for term in search_terms_line.split(',')]
    parsed_data["search_terms"] = search_terms

    return parsed_data
>>>>>>> 7df82aed
<|MERGE_RESOLUTION|>--- conflicted
+++ resolved
@@ -27,7 +27,6 @@
 from langchain.chains import ConversationChain
 
 def webScraping(chatstatus):
-<<<<<<< HEAD
     """
     Performs web scraping based on the provided chat status, executing specific scraping functions for different sources like arXiv, bioRxiv, and PubMed.
 
@@ -40,7 +39,6 @@
     :rtype: dict
 
     """
-=======
     query    = chatstatus['prompt']
     llm      = chatstatus['llm']              # get the llm
     memory   = chatstatus['memory']           # get the memory of the model
@@ -96,7 +94,6 @@
     return chatstatus
 
 def webScraping_depricated(chatstatus):
->>>>>>> 7df82aed
     query = chatstatus['prompt']
     
     # Define the mapping of keywords to functions
@@ -818,10 +815,7 @@
     :return: The string representation of the result set.
     :rtype: str
     """
-<<<<<<< HEAD
-
-    return ' '.join([element.get_text(strip=True) for element in result_set])
-=======
+
     return ' '.join([element.get_text(strip=True) for element in result_set])
 
 def parse_llm_response(response):
@@ -849,5 +843,4 @@
     search_terms = [term.strip() for term in search_terms_line.split(',')]
     parsed_data["search_terms"] = search_terms
 
-    return parsed_data
->>>>>>> 7df82aed
+    return parsed_data