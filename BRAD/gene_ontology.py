import requests, sys
import pandas as pd
import json
import csv
from requests_html import HTMLSession
import requests
from requests.exceptions import ConnectionError
import os
import copy
from BRAD import log

def geneOntology(chatstatus, goQuery):
    """
    Performs Gene Ontology (GO) search for specified genes and updates the chat status with the results.

    :param goQuery: The query string containing gene names or terms for GO search.
    :type goQuery: str
    :param chatstatus: The current status of the chat, including the prompt, configuration, and process details.
    :type chatstatus: dict

    :raises FileNotFoundError: If the gene list file is not found.

    :return: The updated chat status dictionary containing the GO search results and process details.
    :rtype: dict

    """
    # Auth: Marc Choi
    #       machoi@umich.edu
    current_script_path = os.path.abspath(__file__)
    current_script_dir = os.path.dirname(current_script_path)
    file_path = os.path.join(current_script_dir, 'helperData', 'gene_list.txt')
    with open(file_path, 'r') as file:
        contents = file.read()
    gene_list = contents.split('\n')
<<<<<<< HEAD
    real_list = goQuery # []
    if len(goQuery) > 0:
        #chatstatus = log.userOutput(real_list, chatstatus=chatstatus) 
        #Joshua if you see this how exactly does the first argument in userOutput work? I saw it in log.py but it just adds it to the log? If so, i dont think we need this here necessarily. maybe you want to log it in a different place.
        
        #chatstatus['output'] += '\n would you search Gene Ontology for these terms [Y/N]?'
        #chatstatus = log.userOutput('\n would you search Gene Ontology for these terms [Y/N]?', chatstatus=chatstatus)
        #go = input().strip().upper()
        #chatstatus['process']['search'] = (go == 'Y')
        #if go == 'Y':
        go_process = goSearch(goQuery, chatstatus)
=======
    real_list = goQuery
    if len(real_list) > 0:
        chatstatus = log.userOutput(real_list, chatstatus=chatstatus)
        go_process = goSearch(real_list)
>>>>>>> d97ffbef
        chatstatus['process']['GO'] = go_process
    return chatstatus
            
def goSearch(query, chatstatus):
    """
    Performs a search on Gene Ontology (GO) based on the provided query and allows downloading associated charts and papers.

    :param query: The query list containing gene names or terms for GO search.
    :type query: list

    :return: A dictionary containing the GO search process details.
    :rtype: dict

    """
    # Auth: Marc Choi
    #       machoi@umich.edu
    process = {}
    output = {}
    for terms in query:
        output, geneStatus = textGO(terms, chatstatus)
        process['output'] = output
        if geneStatus == True:
            chatstatus = log.userOutput('\n would you like to download charts associated with these genes [Y/N]?', chatstatus=chatstatus)
            for term in output:
                go_id = str(term[0])
                chartGO(go_id, chatstatus)
                chatstatus = log.userOutput('\n would you like to download the paper associated with these genes [Y/N]?', chatstatus=chatstatus)
<<<<<<< HEAD
                # download2 = input().strip().upper()
                # process['paper_download'] = (download2 == 'Y')
                # if download2 == 'Y':
                pubmedPaper(go_id, chatstatus)
=======
                pubmedPaper(go_id)
>>>>>>> d97ffbef
                    
        else:
            chatstatus = log.userOutput('\n would you like to download the gene product annotation [Y/N]?', chatstatus=chatstatus)
            for term in query:
                chatstatus = log.userOutput(term, chatstatus=chatstatus)
                annotations(term, chatstatus)
    return process


def textGO(query, chatstatus):
    """
    Performs a text-based Gene Ontology (GO) search for a specified query and returns the extracted data and gene status.

    :param query: The query string containing gene names or terms for GO search.
    :type query: str

    :raises requests.HTTPError: If the HTTP request to the GO API fails.

    :return: A tuple containing the extracted data and a boolean indicating whether the query is a gene.
    :rtype: tuple

    """
    # Auth: Marc Choi
    #       machoi@umich.edu
    gene = True
    requestURL = "https://www.ebi.ac.uk/QuickGO/services/ontology/go/search?query="+query+"&limit=25&page=1"
    r = requests.get(requestURL, headers={ "Accept" : "application/json"})

    if not r.ok:
        r.raise_for_status()
        sys.exit()
    extracted_data = []

    responseBody = r.text
    data = json.loads(responseBody)
    if data['numberOfHits'] == 0:
        gene=False
        chatstatus = log.userOutput("No Gene Ontology Available - Searching Gene Products", chatstatus=chatstatus)
        requestURL = requestURL = "https://www.ebi.ac.uk/QuickGO/services/geneproduct/search?query="+query
        r = requests.get(requestURL, headers={ "Accept" : "application/json"})

        if not r.ok:
            r.raise_for_status()
            sys.exit()

        responseBody = r.text
        data = json.loads(responseBody)
        for result in data['results']:
            id = result['id']
            extracted_data.append(id)
        for id in extracted_data:
            chatstatus = log.userOutput(f"ID: {id}", chatstatus=chatstatus)
    else:
        for result in data['results']:
            id = result['id']
            text = result['definition']['text']
            extracted_data.append((id, text))
            # Print the extracted data
        for id, text in extracted_data:
            chatstatus = log.userOutput(f"ID: {id}", chatstatus=chatstatus)
            chatstatus = log.userOutput(f"Text: {text}", chatstatus=chatstatus)
    return extracted_data, gene

    
<<<<<<< HEAD
#Input is a GO:----- identification for a gene        
def chartGO(identifier, chatstatus):
=======
def chartGO(identifier):
>>>>>>> d97ffbef
    """
    Downloads a chart for a specified Gene Ontology (GO) identifier.

    :param identifier: The GO identifier for which the chart is to be downloaded.
    :type identifier: str

    :raises requests.HTTPError: If the HTTP request to download the chart fails.

    :return: None

    """
    # Auth: Marc Choi
    #       machoi@umich.edu
    try: 
        path = os.path.abspath(os.getcwd()) + '/go_charts'
        os.makedirs(path, exist_ok = True)
        chatstatus = log.userOutput("Directory '%s' created successfully" % path, chatstatus=chatstatus)
    except OSError as error:
        chatstatus = log.userOutput("Directory '%s' can not be created" % path, chatstatus=chatstatus)
    requestURL = "https://www.ebi.ac.uk/QuickGO/services/ontology/go/terms/{ids}/chart?ids=GO%3A"+identifier[3:]
    img_data = requests.get(requestURL).content

    # save chart
    with open(os.path.join(path, identifier[3:] + '.jpg'), 'wb') as handler:
        handler.write(img_data)

#Input is a GO:----- identification for a gene     
def pubmedPaper(identifier, chatstatus):
    """
    Downloads PubMed papers associated with a specified Gene Ontology (GO) identifier.

    :param identifier: The GO identifier for which the associated PubMed papers are to be downloaded.
    :type identifier: str

    :raises requests.HTTPError: If the HTTP request to the PubMed API fails.

    :return: None

    """
    # Auth: Marc Choi
    #       machoi@umich.edu
    
    requestURL2 = "https://www.ebi.ac.uk/QuickGO/services/ontology/go/terms/GO%3A"+identifier[3:]
    r = requests.get(requestURL2, headers={ "Accept" : "application/json"})
    if not r.ok:
        r.raise_for_status()
        sys.exit()
    responseBody = r.text
    data = json.loads(responseBody)
    # Extract the dbId from the first result
    dbId = []
    
    #chatstatus = log.userOutput(data, chatstatus=chatstatus)
    if data['numberOfHits'] > 0:
        xrefs = data['results'][0].get('definition', {}).get('xrefs', [])
        if xrefs:
            for db in xrefs:
                dbId.append(db['dbId'])
        s = HTMLSession()
        headers = {'user-agent': 'Mozilla/5.0 (Macintosh; Intel Mac OS X 10_15_7) AppleWebKit/537.36 (KHTML, like Gecko) Chrome/123.0.0.0 Safari/537.36'}
        if len(dbId) > 0:
            try: 
                path = os.path.abspath(os.getcwd()) + '/specialized_docs'
                os.makedirs(path, exist_ok = True) 
                chatstatus = log.userOutput("Directory '%s' created successfully" % path, chatstatus=chatstatus)
            except OSError as error: 
                chatstatus = log.userOutput("Directory '%s' can not be created" % path, chatstatus=chatstatus)
            for idname in dbId:
                chatstatus = log.userOutput(idname, chatstatus=chatstatus)
                try:
                    base_url = 'https://pubmed.ncbi.nlm.nih.gov/'
                    r = s.get(base_url + idname + '/', headers = headers, timeout = 5)
                    try:
                        pdf_url = r.html.find('a.id-link', first=True).attrs['href']
                        chatstatus = log.userOutput(pdf_url, chatstatus=chatstatus)
                        if "doi" in pdf_url:
                            chatstatus = log.userOutput("Not public", chatstatus=chatstatus)
                            continue
                        r = s.get(pdf_url, headers = headers, timeout = 5)
                        pdf_real = 'https://ncbi.nlm.nih.gov'+r.html.find('a.int-view', first=True).attrs['href']
                        chatstatus = log.userOutput(pdf_real, chatstatus=chatstatus)
                        r = s.get(pdf_real, stream=True)
                        with open(os.path.join(path, idname + '.pdf'), 'wb') as f:
                            for chunk in r.iter_content(chunk_size = 1024):
                                if chunk:
                                    f.write(chunk)
                    except AttributeError:
                        pass
                        chatstatus = log.userOutput(f"{idname} could not be gathered.", chatstatus=chatstatus)

                except ConnectionError as e:
                    pass
                    chatstatus = log.userOutput(f"{idname} could not be gathered.", chatstatus=chatstatus)
        else:
            chatstatus = log.userOutput(f"No paper associated with {identifier} found on PubMed", chatstatus=chatstatus)

#Input is a gene-product  
def annotations(ids, chatstatus):
    """
    Downloads annotations for a specified gene product.

    :param ids: The gene product identifier for which the annotations are to be downloaded.
    :type ids: str

    :raises requests.HTTPError: If the HTTP request to download the annotations fails.

    :return: None

    """
    # Auth: Marc Choi
    #       machoi@umich.edu
    try: 
        path = os.path.abspath(os.getcwd()) + '/go_annotations'
        os.makedirs(path, exist_ok = True) 
        chatstatus = log.userOutput("Directory '%s' created successfully" % path, chatstatus=chatstatus)
    except OSError as error: 
        chatstatus = log.userOutput("Directory '%s' can not be created" % path, chatstatus=chatstatus)
        
    requestURL = "https://www.ebi.ac.uk/QuickGO/services/annotation/downloadSearch?geneProductId="+ids

    r = requests.get(requestURL, headers={ "Accept" : "text/tsv"})

    if not r.ok:
        r.raise_for_status()
        sys.exit()
    responseBody = r.text
    lines = responseBody.strip().split('\n')
    with open(os.path.join(path, ids + '.tsv'), 'w', newline='') as file:
        writer = csv.writer(file, delimiter='\t')
    
        for line in lines:
            # Split each line by tab and write to the TSV file
            writer.writerow(line.split('\t'))<|MERGE_RESOLUTION|>--- conflicted
+++ resolved
@@ -32,8 +32,6 @@
     with open(file_path, 'r') as file:
         contents = file.read()
     gene_list = contents.split('\n')
-<<<<<<< HEAD
-    real_list = goQuery # []
     if len(goQuery) > 0:
         #chatstatus = log.userOutput(real_list, chatstatus=chatstatus) 
         #Joshua if you see this how exactly does the first argument in userOutput work? I saw it in log.py but it just adds it to the log? If so, i dont think we need this here necessarily. maybe you want to log it in a different place.
@@ -44,12 +42,6 @@
         #chatstatus['process']['search'] = (go == 'Y')
         #if go == 'Y':
         go_process = goSearch(goQuery, chatstatus)
-=======
-    real_list = goQuery
-    if len(real_list) > 0:
-        chatstatus = log.userOutput(real_list, chatstatus=chatstatus)
-        go_process = goSearch(real_list)
->>>>>>> d97ffbef
         chatstatus['process']['GO'] = go_process
     return chatstatus
             
@@ -77,14 +69,11 @@
                 go_id = str(term[0])
                 chartGO(go_id, chatstatus)
                 chatstatus = log.userOutput('\n would you like to download the paper associated with these genes [Y/N]?', chatstatus=chatstatus)
-<<<<<<< HEAD
                 # download2 = input().strip().upper()
                 # process['paper_download'] = (download2 == 'Y')
                 # if download2 == 'Y':
                 pubmedPaper(go_id, chatstatus)
-=======
-                pubmedPaper(go_id)
->>>>>>> d97ffbef
+
                     
         else:
             chatstatus = log.userOutput('\n would you like to download the gene product annotation [Y/N]?', chatstatus=chatstatus)
@@ -149,12 +138,10 @@
     return extracted_data, gene
 
     
-<<<<<<< HEAD
+
 #Input is a GO:----- identification for a gene        
 def chartGO(identifier, chatstatus):
-=======
-def chartGO(identifier):
->>>>>>> d97ffbef
+
     """
     Downloads a chart for a specified Gene Ontology (GO) identifier.
 
