--- conflicted
+++ resolved
@@ -1020,11 +1020,8 @@
     :param interactive: Sets BRAD's mode to interactive or non inteactive. Default mode is non Interactive
     :type tools: bool, optional
     """
-<<<<<<< HEAD
-    def __init__(self, tool_modules=TOOL_MODULES, session_path=None, start_path=None, interactive=False, db_name=None, persist_directory=None, llm_choice=None):
-=======
-    def __init__(self, tool_modules=TOOL_MODULES, session_path=None, start_path=None, interactive=False, db_name=None, persist_directory=None, gui=None):
->>>>>>> fc4cea42
+
+    def __init__(self, tool_modules=TOOL_MODULES, session_path=None, start_path=None, interactive=False, db_name=None, persist_directory=None, llm_choice=None, gui=None):
         self.interactive = interactive
         suffix = '/log.json'
         if session_path and (session_path.endswith(suffix)):
