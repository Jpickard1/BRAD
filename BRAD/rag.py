import pandas as pd
import numpy as np
import chromadb
import subprocess
import os
from langchain.document_loaders import DirectoryLoader
from langchain.document_loaders import UnstructuredPDFLoader
from langchain.vectorstores import Chroma
from langchain.embeddings import HuggingFaceEmbeddings
from langchain.chains import RetrievalQA
from langchain.llms import LlamaCpp
from langchain.callbacks.manager import CallbackManager
from langchain.callbacks.streaming_stdout import StreamingStdOutCallbackHandler
from langchain.document_loaders import PyPDFLoader
from langchain.text_splitter import CharacterTextSplitter
from langchain.chains.question_answering import load_qa_chain
from langchain.output_parsers import CommaSeparatedListOutputParser
from semantic_router.layer import RouteLayer
from langchain.chains import ConversationChain
from langchain.prompts import PromptTemplate
from langchain_core.prompts.prompt import PromptTemplate
from langchain.docstore.document import Document
from langchain_chroma import Chroma
from langchain_community.document_loaders import PyPDFLoader
from langchain_community.document_loaders import TextLoader
from langchain_community.embeddings.sentence_transformer import (
    SentenceTransformerEmbeddings,
)
from sklearn.metrics.pairwise import cosine_similarity
from langchain_text_splitters import CharacterTextSplitter
from langchain.retrievers.multi_query import MultiQueryRetriever

from sentence_transformers import SentenceTransformer, util

#BERTscore
import logging
import transformers
transformers.tokenization_utils.logger.setLevel(logging.ERROR)
transformers.configuration_utils.logger.setLevel(logging.ERROR)
transformers.modeling_utils.logger.setLevel(logging.ERROR)

from BRAD.promptTemplates import historyChatTemplate, summarizeDocumentTemplate


#Extraction
import re
#from nltk.corpus import words
#from unidecode import unidecode
#import nltk
#from nltk.stem import WordNetLemmatizer
#from nltk.corpus import wordnet

import BRAD.gene_ontology as gonto
from BRAD.gene_ontology import geneOntology
from BRAD import utils
from BRAD import log

def queryDocs(chatstatus):
    """
    Queries documents based on the user prompt and updates the chat status with the results.

    :param chatstatus: A dictionary containing the current chat status, including the prompt, LLM, vector database, and memory.
    :type chatstatus: dict

    :raises KeyError: If required keys are not found in the chatstatus dictionary.
    :raises AttributeError: If methods on the vector database or LLM objects are called incorrectly.

    :return: The updated chat status dictionary with the query results.
    :rtype: dict
    """
    llm      = chatstatus['llm']              # get the llm
    prompt   = chatstatus['prompt']           # get the user prompt
    vectordb = chatstatus['databases']['RAG'] # get the vector database
    memory   = chatstatus['memory']           # get the memory of the model

    # query to database
    if vectordb is not None:

        #path = "/nfs/turbo/umms-indikar/shared/projects/RAG/papers/EXP2/"
        #best_score, text = restrictedDB(prompt, vectordb, path)
        #threshold to invoke new vector database
        #if best_score > 0.75:
        #    chatstatus['databases']['RAG'] = text

        #path = "/nfs/turbo/umms-indikar/shared/projects/RAG/papers/EXP2/"
        #chatstatus['databases']['no_bib'] = restrictedDB(prompt, vectordb, path)

        # solo & mutliquery retrieval determined by config.json
        chatstatus, docs, scores = retrieval(chatstatus)

<<<<<<< HEAD

        # We could put reranking here\
        docs = pagerank_rerank(docs, chatstatus)
=======
        # We could put reranking here
        if chatstatus['config']['RAG']['rerank']:
            docs = pagerank_rerank(docs, chatstatus)
>>>>>>> 3457f599

        # We could put contextual compression here
        if chatstatus['config']['RAG']['contextual_compression']:
            docs = contextualCompression(docs, chatstatus)

        # Build chain
        chain = load_qa_chain(llm, chain_type="stuff", verbose = chatstatus['config']['debug'])

        # pass the database output to the llm
        res = chain({"input_documents": docs, "question": prompt})
        chatstatus = log.userOutput(res['output_text'], chatstatus=chatstatus)
        sources = []
        for doc in docs:
            source = doc.metadata.get('source')
            short_source = os.path.basename(str(source))
            sources.append(short_source)
        sources = list(set(sources))
        chatstatus = log.userOutput("Sources:", chatstatus=chatstatus) 
        chatstatus = log.userOutput('\n'.join(sources), chatstatus=chatstatus) 
        chatstatus['process']['sources'] = sources
        # change inputs to be json readable
        res['input_documents'] = getInputDocumentJSONs(res['input_documents'])
        chatstatus['output'], ragResponse = res['output_text'], res
        chatstatus['process']['steps'].append(ragResponse)
    else:
        template = historyChatTemplate()
        PROMPT = PromptTemplate(input_variables=["history", "input"], template=template)
        conversation = ConversationChain(prompt  = PROMPT,
                                         llm     = llm,
                                         verbose = chatstatus['config']['debug'],
                                         memory  = memory,
                                        )
        prompt = getDefaultContext() + prompt
        response = conversation.predict(input=prompt)
        chatstatus = log.userOutput(response, chatstatus=chatstatus) 
        
        chatstatus['output'] = response
    return chatstatus


def retrieval(chatstatus):
    llm      = chatstatus['llm']              # get the llm
    prompt   = chatstatus['prompt']           # get the user prompt
    vectordb = chatstatus['databases']['RAG'] # get the vector database
    memory   = chatstatus['memory']           # get the memory of the model

<<<<<<< HEAD
    vectordb = remove_repeats(vectordb)

    if chatstatus['config']['RAG']['cut']:
        vectordb = cut(chatstatus, vectordb)
=======
    # vectordb = remove_repeats(vectordb)
    print(len(vectordb.get()['documents']))
>>>>>>> 3457f599

    if not chatstatus['config']['RAG']['multiquery']:
        #without MMR
        #documentSearch = vectordb.similarity_search_with_relevance_scores(prompt, k=chatstatus['config']['RAG']['num_articles_retrieved'])
        #docs, scores = getDocumentSimilarity(documentSearch)
        #MMR
        docs = vectordb.max_marginal_relevance_search(prompt, k=chatstatus['config']['RAG']['num_articles_retrieved'])
        chatstatus['process']['steps'].append({
            'func' : 'rag.retrieval',
            'multiquery' : False,
            'num-docs' : len(docs),
            'docs' : str(docs),
        })
        scores = []
    else:
        logging.basicConfig()
        logging.getLogger("langchain.retrievers.multi_query").setLevel(logging.INFO)
        retriever = MultiQueryRetriever.from_llm(retriever=vectordb.as_retriever(),
                                                 llm=llm
                                                )
        docs = retriever.get_relevant_documents(query=prompt)  # Note: No scores are generated when using multiquery
        chatstatus['process']['steps'].append({
            'func' : 'rag.retrieval',
            'multiquery' : True,
            'num-docs' : len(docs),
            'docs' : str(docs),
        })
        scores = []
    return chatstatus, docs, scores

def contextualCompression(docs, chatstatus):
    """
    Summarizes the content of documents based on a user query, updating the 
    document search results with these summaries.

    Args:
        docs (list): A list of documents where each document has an attribute 
                     `page_content` containing the text content of the document.
        chatstatus (dict): BRAD chatstatus used to track debuging

    Returns:
        list: The modified `documentSearch` list with updated `page_content` for each 
              document, replaced by their summaries.

    Example:
        documentSearch = [Document(page_content="..."), ...]
        chatstatus = {'config': {'debug': True}}
        updatedDocs = contextualCompression(documentSearch, chatstatus)
    """
    template = summarizeDocumentTemplate()
    PROMPT = PromptTemplate(input_variables=["user_query"], template=template)
    reducedDocs = []
    for i, doc in enumerate(docs):
        pageContent = doc.page_content
        prompt = PROMPT.format(text=pageContent, user_query=chatstatus['prompt'])
        res = chatstatus['llm'].invoke(input=prompt)
        summary = res.content.strip()
        if chatstatus['config']['debug']:
            log.debugLog('============', chatstatus=chatstatus) 
            log.debugLog(pageContent, chatstatus=chatstatus) 
            log.debugLog('Summary: ' + summary, chatstatus=chatstatus) 
        doc.page_content = summary
        docs[i] = doc
    return docs

def getPreviousInput(log, key):
    """
    Retrieves previous input or output from the log based on the specified key.

    :param log: A list containing the chat log or history of interactions.
    :type log: list
    :param key: A string key indicating which previous input or output to retrieve.
    :type key: str

    :raises IndexError: If the specified index is out of bounds in the log.
    :raises KeyError: If the specified key is not found in the log entry.

    :return: The previous input or output corresponding to the specified key.
    :rtype: str

    """
    num = key[:-1]
    text = key[-1]
    if text == 'I':
        return log[int(num)][text]
    else:
        return log[int(num)][text]['output_text']
    
def getInputDocumentJSONs(input_documents):
    """
    Converts a list of input documents into a JSON serializable dictionary format.

    :param input_documents: A list of document objects containing page content and metadata.
    :type input_documents: list

    :return: A dictionary where keys are indices and values are JSON serializable representations of the input documents.
    :rtype: dict

    """
    inputDocsJSON = {}
    for i, doc in enumerate(input_documents):
        inputDocsJSON[i] = {
            'page_content' : doc.page_content,
            'metadata'     : {
                'source'   : str(doc.metadata)
            }
        }
    return inputDocsJSON

def getDocumentSimilarity(documents):
    """
    Extracts documents and their similarity scores from a list of document-score pairs.

    :param documents: A list of tuples where each tuple contains a document object and its similarity score.
    :type documents: list

    :return: A tuple containing two elements: 
        - A list of document objects.
        - A numpy array of similarity scores.
    :rtype: tuple
    """
    scores = []
    docs   = []
    for doc in documents:
        docs.append(doc[0])
        scores.append(doc[1])
    return docs, np.array(scores)

# Define a function to get the wordnet POS tag
def get_wordnet_pos(word):
    """
    Gets the WordNet part of speech (POS) tag for a given word.

    :param word: The word for which to retrieve the POS tag.
    :type word: str

    :return: The WordNet POS tag corresponding to the given word. Defaults to noun if no specific tag is found.
    :rtype: str

    """
    tag = nltk.pos_tag([word])[0][1][0].upper()
    tag_dict = {"J": wordnet.ADJ,
                "N": wordnet.NOUN,
                "V": wordnet.VERB,
                "R": wordnet.ADV}
    return tag_dict.get(tag, wordnet.NOUN)


def getDefaultContext():
    """
    Returns the default context string for the chatbot, which provides background information and capabilities.

    :param None: This function does not take any parameters.

    :raises None: This function does not raise any specific errors.

    :return: A string containing the default context for the chatbot.
    :rtype: str
    """
    llmContext = """Context: You are BRAD (Bioinformatic Retrieval Augmented Data), a chatbot specializing in biology,
bioinformatics, genetics, and data science. You can be connected to a text database to augment your answers
based on the literature with Retrieval Augmented Generation, or you can use several additional modules including
searching the web for new articles, searching Gene Ontology or Enrichr bioinformatics databases, running snakemake
and matlab pipelines, or analyzing your own codes. Please answer the following questions to the best of your
ability.

Prompt: """
    return llmContext

def create_database(docsPath='papers/', dbName='database', dbPath='databases/', HuggingFaceEmbeddingsModel = 'BAAI/bge-base-en-v1.5', chunk_size=[700], chunck_overlap=[200], v=False):
    """
    .. note: This funciton is not called by the chatbot. Instead, it is required that the user build the database prior to using the chat.
    
    Create a Chroma database from PDF documents.

    Args:
        docsPath (str, optional): Path where the document files are located. Default is '/nfs/turbo/umms-indikar/shared/projects/RAG/papers/'.
        dbName (str, optional): Name of the database to create. Default is None.
        dbPath (str, optional): Path where the database will be saved. Default is '/nfs/turbo/umms-indikar/shared/projects/RAG/databases/'.
        HuggingFaceEmbeddingsModel (str, optional): Model name for HuggingFace embeddings. Default is 'BAAI/bge-base-en-v1.5'.
        chunk_size (list, optional): List of chunk sizes for splitting documents. Default is [700].
        chunk_overlap (list, optional): List of chunk overlaps for splitting documents. Default is [200].
        v (bool, optional): Verbose mode. If True, print progress messages. Default is False.
    """
    # Handle arguments
    dbPath   += dbName
    
    local = os.getcwd()  ## Get local dir
    os.chdir(local)      ## shift the work dir to local dir
    print('\nWork Directory: {}'.format(local)) if v else None

    #%% Phase 1 - Load DB
    embeddings_model = HuggingFaceEmbeddings(model_name=HuggingFaceEmbeddingsModel)
    print("\nDocuments loading from: 'str(docsPath)") if v else None
    text_loader_kwargs={'autodetect_encoding': True}
    loader = DirectoryLoader(docsPath,
                             glob="**/*.pdf",
                             loader_cls=PyPDFLoader, 
                             loader_kwargs=text_loader_kwargs,
                             show_progress=True,
                             use_multithreading=True)
    docs_data = loader.load()
    print('\nDocuments loaded...') if v else None

    for i in range(len(chunk_size)):
        for j in range(len(chunk_overlap)):
            text_splitter = RecursiveCharacterTextSplitter(chunk_size = chunk_size[i],
                                                            chunk_overlap = chunk_overlap[j],
                                                            separators=[" ", ",", "\n", ". "])
            data_splits = text_splitter.split_documents(docs_data)
            print("Documents split into chunks...") if v else None
            print("Initializing Chroma Database...") if v else None

            dbName = "DB_cosine_cSize_%d_cOver_%d" %(chunk_size[i], chunk_overlap[j])

            p2_2 = subprocess.run('mkdir  %s/*'%(dbPath+dbName), shell=True)
            _client_settings = chromadb.PersistentClient(path=(dbPath+dbName))

            vectordb = Chroma.from_documents(documents           = data_splits,
                                             embedding           = embeddings_model,
                                             client              = _client_settings,
                                             collection_name     = dbName,
                                             collection_metadata = {"hnsw:space": "cosine"})
            log.debugLog("Completed Chroma Database: ", chatstatus=chatstatus) if v else None 
            del vectordb, text_splitter, data_splits

def crossValidationOfDocumentsExperiment(chain, docs, scores, prompt, chatstatus):
    scores = list(scores)
    outputs = {
        'prompt':[],
        'response':[],
        'hidden':[],
        'hiddenRef':[],
        'hiddenScore':[]
    }
    for i in range(len(docs) - 1):
        outputs['known' + str(i)] = []
        outputs['knownRef' + str(i)] = []
        outputs['knownScore' + str(i)] = []
    for i in range(len(docs)):
        # query the model
        usedDocs = docs[:i] + docs[i + 1:]
        usedScores = scores[:i] + scores[i + 1:]
        hiddenDoc = docs[i]
        hiddenScore = scores[i]
        response   = chain({"input_documents": usedDocs, "question": prompt})
        # save the info
        outputs['prompt'].append(prompt)
        outputs['response'].append(response['output_text'])
        outputs['hidden'].append(hiddenDoc.page_content)
        outputs['hiddenRef'].append(hiddenDoc.metadata)
        outputs['hiddenScore'].append(scores[i])
        for j in range(len(docs) - 1):
            outputs['known' + str(j)].append(usedDocs[j].page_content)
            outputs['knownRef' + str(j)].append(usedDocs[j].metadata)
            outputs['knownScore' + str(j)].append(scores[j])

    df = pd.DataFrame(outputs)
    # Check if the file exists
    if os.path.isfile(chatstatus['experiment-output']):
        # File exists, append to it
        df.to_csv(chatstatus['experiment-output'], mode='a', header=False, index=False)
    else:
        # File does not exist, create a new file
        df.to_csv(chatstatus['experiment-output'], mode='w', header=True, index=False)


def scoring_experiment(chain, docs, scores, prompt):
    log.debugLog(f"output of similarity search: {scores}", chatstatus=chatstatus) 
    candidates = []    # also llm respons (maybe remove this)
    reference = []     # hidden dodument
    document_list = [] # LLM RESPONSES
    # Iterate through the indices of the original list
    for i in range(len(docs)):
        # removes one of the documents
        new_list = docs[:i] + docs[i + 1:]
        reference.append(docs[i].dict()['page_content'])
        chatstatus = log.userOutput(f"Masked Document: {docs[i].dict()['page_content']}\n", chatstatus=chatstatus) 
        res = chain({"input_documents": new_list, "question": prompt})
        chatstatus = log.userOutput(f"RAG response: {res['output_text']}", chatstatus=chatstatus) 
        # Add the new list to the combinations list
        candidates.append(res['output_text'])
        document_list.append(Document(page_content = res['output_text']))
    text_splitter = CharacterTextSplitter(chunk_size=700, chunk_overlap=200)
    embedding_docs= text_splitter.split_documents(document_list)
    # create the open-source embedding function
    embedding_function = SentenceTransformerEmbeddings(model_name="all-MiniLM-L6-v2")

    # load it into Chroma
    db = Chroma.from_documents(embedding_docs, embedding_function)
    new_docs, new_scores = getDocumentSimilarity(db.similarity_search_with_relevance_scores(prompt))
    
    # print results
    chatstatus = log.userOutput(new_scores, chatstatus=chatstatus) 
    #scorer = BERTScorer(lang="en", rescale_with_baseline=True)
    #P, R, F1 = scorer.score(candidates, reference)
    #log.debugLog(F1, chatstatus=chatstatus) 
    
    


#To get a single document
def restrictedDB(chatstatus, vectordb, path):
    """
    Create a restricted database (newdb) based on a given prompt from chatstatus.

    Parameters:
    - chatstatus (dict): A dictionary containing information about the chat status,
      including 'prompt' and 'output-directory'.
    - vectordb: The vector database from which documents are retrieved.
    - path (str): The path to the directory containing source documents.

    Returns:
    - best_score (float): The cosine similarity score of the best matching document.
    - newdb (Chroma): A Chroma database object initialized with documents retrieved
      based on the best matching document's title.
    """
    prompt = chatstatus['prompt']
    embeddings_model = HuggingFaceEmbeddings(model_name='BAAI/bge-base-en-v1.5')
    db_name = "new_DB_cosine_cSize_%d_cOver_%d" % (700, 200)
    
    # Retrieve all source document titles and corresponding IDs
    title_list, real_id_list = get_all_sources(vectordb, prompt, path)
    
    # Find the best matching document based on the prompt
    best_title, best_score = best_match(prompt, title_list)
    
    # Retrieve titles and IDs based on the best matching document
    title_list, real_id_list = get_all_sources(vectordb, best_title, path)
    
    # Retrieve texts of the best matching documents from vectordb
    text = vectordb.get(ids=real_id_list)['documents']
    
    # Define the directory path for the new restricted database
    new_path = chatstatus['output-directory'] + '/restricted'
    
    # Create a new Chroma database (newdb) and add texts to it
    newdb = Chroma(persist_directory=new_path, embedding_function=embeddings_model, collection_name=db_name)
    newdb.add_texts(text)
    
    return best_score, newdb



def best_match(prompt, title_list):
    """
    Find the best matching title from the list based on cosine similarity with a given prompt.

    Parameters:
    - prompt (str): The prompt or query to find the best match for.
    - title_list (list): A list of titles (strings) to compare against the prompt.

    Returns:
    - best_title (str): The title from title_list that best matches the prompt.
    - best_score (float): The cosine similarity score of the best matching title with the prompt.
    """
    # Initialize a sentence transformer model
    sentence_model = SentenceTransformer('multi-qa-MiniLM-L6-cos-v1')
    
    # Remove duplicate titles from the list
    unique_title_list = list(set(title_list))
    
    # Encode the prompt and titles into embeddings
    query_embedding = sentence_model.encode(prompt)
    passage_embedding = sentence_model.encode(unique_title_list)

    # Initialize variables to store the best match title and score
    best_title = ""
    best_score = 0.0
    
    # Set a threshold score for saving the best match
    save_score = 0.50  # Adjust as needed
    
    # Compare cosine similarity between query embedding and each title embedding
    for score, title in zip(util.cos_sim(query_embedding, passage_embedding)[0], unique_title_list):
        if score > save_score:
            save_score = score
<<<<<<< HEAD
            best_title = title
    
    print(f"The best match is {best_title} with a score of {save_score}")
    
    return best_title, save_score
=======
            save_title = title
    log.debugLog(f"The best match is {save_title} with a score of {save_score}", chatstatus=chatstatus) 
    return save_title, save_score
>>>>>>> 3457f599

#Split into two methods?
def get_all_sources(vectordb, prompt, path):
    """
    Retrieve sources from vectordb based on a prompt and path, and filter based on the prompt.

    Parameters:
    - vectordb: The vector database object containing metadata and sources.
    - prompt (str): The prompt or query to filter sources.
    - path (str): The path to filter and clean source file paths.

    Returns:
    - real_source_list (list): A list of cleaned and filtered source names.
    - filtered_ids (list): A list of IDs corresponding to filtered sources based on the prompt.
    """
    prompt = prompt.lower()
    
    # Retrieve metadata from vectordb
    metadata_full = vectordb.get()['metadatas']
    
    # Extract source file paths
    source_list = [item['source'] for item in metadata_full]
    
    # Clean and filter source paths based on the provided path
    real_source_list = [((item.replace(path, '')).removesuffix('.pdf')).lower() for item in source_list]
    
    # Create a dataframe with IDs and cleaned source names
    db = pd.DataFrame({'id': vectordb.get()['ids'], 'metadatas': real_source_list})
    
    # Filter dataframe based on the prompt
    filtered_df = db[db['metadatas'].apply(lambda x: x in prompt)]
    
    # Extract IDs of filtered sources
    filtered_ids = filtered_df['id'].to_list()
    
    return real_source_list, filtered_ids



#Given the prompt, find the title and corresponding score that is the best match
def adj_matrix_builder(docs, chatstatus):
    """
    Build an adjacency matrix based on cosine similarity between a prompt and document content.

    Parameters:
    - docs (list): A list of documents or pages (objects) from which to build the adjacency matrix.
    - chatstatus (dict): A dictionary containing information about the chat status and configuration,
      including 'prompt', 'config', and 'num_articles_retrieved'.

    Returns:
    - real_cosine_sim (np.ndarray): A 2D numpy array representing the adjacency matrix,
      where each element at position (i, j) indicates the similarity score between documents i and j.
    """
    prompt_scale = 0.5  # Weighting scale for prompt similarity
    dimension = len(docs)
    adj_matrix = np.zeros([dimension, dimension])  # Initialize adjacency matrix
    
    # Initialize a sentence transformer model
    sentence_model = SentenceTransformer('multi-qa-MiniLM-L6-cos-v1')
    
    # Create a list to store document content (including prompt)
    doc_list = [chatstatus['prompt']] + [doc.dict()['page_content'] for doc in docs]
    
    # Encode document content into embeddings
    passage_embedding = sentence_model.encode(doc_list)
<<<<<<< HEAD
    
    # Calculate cosine similarities between embeddings
    cosine_similarities = cosine_similarity(passage_embedding[:chatstatus['config']['RAG']['num_articles_retrieved'] + 1])
    
    # Extract similarity scores between prompt and other documents
    prompt_sim = cosine_similarities[0, 1:]
    
    # Adjust cosine similarities based on prompt scale and similarity scores
    real_cosine_sim = np.zeros((len(prompt_sim), len(prompt_sim)))
    for i in range(len(prompt_sim)):
        for j in range(len(prompt_sim)):
            real_cosine_sim[i, j] = prompt_scale * cosine_similarities[i, j] + 0.5 * (1 - prompt_scale) * (prompt_sim[i] + prompt_sim[j])
    
    return real_cosine_sim

=======
    print(chatstatus)
    print(type(chatstatus['config']['RAG']['num_articles_retrieved']))
    print(passage_embedding)
    print(passage_embedding[0:chatstatus['config']['RAG']['num_articles_retrieved']])
    cosine_similarities = cosine_similarity(passage_embedding[0:chatstatus['config']['RAG']['num_articles_retrieved']])
    return cosine_similarities
>>>>>>> 3457f599

def normalize_adjacency_matrix(A):
    """
    Normalize an adjacency matrix by dividing each element by the sum of its column.

    Parameters:
    - A (np.ndarray): Input adjacency matrix to be normalized.

    Returns:
    - normalized_A (np.ndarray): Normalized adjacency matrix where each element at position (i, j)
      is divided by the sum of the j-th column of the original matrix A.
    """
    col_sums = A.sum(axis=0)  # Calculate sum of each column
    normalized_A = A / col_sums[np.newaxis, :]  # Normalize each element by its column sum
    
    return normalized_A


#weighted pagerank algorithm
def pagerank_weighted(A, alpha=0.85, tol=1e-6, max_iter=100):
    """
    Calculate PageRank vector for a weighted adjacency matrix A using the power iteration method.

    Parameters:
    - A (np.ndarray): Weighted adjacency matrix representing the graph structure.
    - alpha (float, optional): Damping factor for the PageRank calculation (default is 0.85).
    - tol (float, optional): Tolerance threshold for convergence (default is 1e-6).
    - max_iter (int, optional): Maximum number of iterations for the power method (default is 100).

    Returns:
    - v (np.ndarray): PageRank vector representing the importance score of each node in the graph.
    """
    n = A.shape[0]  # Number of nodes in the graph
    A_normalized = normalize_adjacency_matrix(A)  # Normalize the adjacency matrix
    v = np.ones(n) / n  # Initial PageRank vector

    for _ in range(max_iter):
        v_next = alpha * A_normalized.dot(v) + (1 - alpha) / n  # Power iteration step
        if np.linalg.norm(v_next - v, 1) < tol:  # Check convergence using L1 norm
            break
        v = v_next  # Update PageRank vector
    
    return v


#reranker

def pagerank_rerank(docs, chatstatus):
    """
    Rerank a list of documents based on their PageRank scores computed from an adjacency matrix.

    Parameters:
    - docs (list): List of documents or pages to be reranked.
    - chatstatus (dict): A dictionary containing information about the chat status and configuration,
      including parameters for building the adjacency matrix.

    Returns:
    - reranked_docs (list): Reranked list of documents based on their PageRank scores.
    """
    adj_matrix = adj_matrix_builder(docs, chatstatus)  # Build adjacency matrix
    pagerank_scores = pagerank_weighted(A=adj_matrix)  # Compute PageRank scores
    top_rank_scores = sorted(range(len(pagerank_scores)), key=lambda i: pagerank_scores[i], reverse=True)
<<<<<<< HEAD
    reranked_docs = [docs[i] for i in top_rank_scores]  # Rerank documents based on PageRank scores
    
    return reranked_docs
=======
    print(top_rank_scores)
    reranked_docs = [docs[i] for i in top_rank_scores]
    print(reranked_docs)
    return reranked_docs[:5]
>>>>>>> 3457f599


#removes repeat chunks in vectordb
def remove_repeats(vectordb):
    """
    Remove duplicate documents from a vector database based on their content.

    Parameters:
    - vectordb (object): Object representing the vector database, capable of fetching and deleting documents.

    Returns:
    - vectordb (object): Updated vector database object after removing duplicate documents.
    """
    # Fetch document IDs and contents from vector database
    df = pd.DataFrame({'id': vectordb.get()['ids'], 'documents': vectordb.get()['documents']})
    
    # Find IDs of documents that have duplicate content
    repeated_ids = df[df.duplicated(subset='documents', keep='last')]['id'].tolist()
    
    # Delete duplicate documents if any found
    if len(repeated_ids) > 0:
        vectordb.delete(repeated_ids)
    
    return vectordb



#experimental - see the relative frequency of periods showing up in a given doc
def relative_frequency_of_char(input_string):
    """
    Calculate the relative frequency of the dot character ('.') in a given input string.

    Parameters:
    - input_string (str): The input string in which to calculate the relative frequency.

    Returns:
    - relative_frequency (float): The relative frequency of the dot character ('.') in the input string,
      expressed as the ratio of dot occurrences to the total number of characters. Returns 0.0 if the input
      string is empty.
    """
    if not input_string:
        return 0.0  # Return 0 if the string is empty
    
    dot_count = input_string.count('\n')
    total_characters = len(input_string)
    
    relative_frequency = dot_count / total_characters
    return relative_frequency

def cut(chatstatus, vectordb):
    """
    Remove documents from a vector database based on a relative frequency threshold of a specific character.

    Parameters:
    - chatstatus (dict): A dictionary containing chat status information.
    - vectordb (object): Object representing the vector database, capable of fetching and deleting documents.

    Returns:
    - vectordb (object): Updated vector database object after removing documents with a relative frequency
      of a specific character above the determined cutoff.
    """
    
    # Fetch document IDs and contents from vector database
    df = pd.DataFrame({'id': vectordb.get()['ids'], 'documents': vectordb.get()['documents']})
    
    # Calculate relative frequencies of the specific character ('.') for each document
    relfreq = [relative_frequency_of_char(docs) for docs in df['documents']]
    
    # Add relative frequencies as a new column in the dataframe
    df['relfreq'] = relfreq
    
    # Determine cutoff value for relative frequency (e.g., 80th percentile)
    cutoff = np.percentile(relfreq, 80)
    print(f"Cutoff relative frequency: {cutoff}")
    
    # Filter documents based on the cutoff
    filtered_df = df[df['relfreq'] > cutoff]
    
    # Get IDs of filtered documents
    filtered_ids = filtered_df['id'].tolist()
    
    # Delete filtered documents from the vector database if any are found
    if len(filtered_ids) > 0:
        vectordb.delete(filtered_ids)
    
    return vectordb

    
    <|MERGE_RESOLUTION|>--- conflicted
+++ resolved
@@ -88,15 +88,8 @@
         # solo & mutliquery retrieval determined by config.json
         chatstatus, docs, scores = retrieval(chatstatus)
 
-<<<<<<< HEAD
-
-        # We could put reranking here\
-        docs = pagerank_rerank(docs, chatstatus)
-=======
-        # We could put reranking here
         if chatstatus['config']['RAG']['rerank']:
             docs = pagerank_rerank(docs, chatstatus)
->>>>>>> 3457f599
 
         # We could put contextual compression here
         if chatstatus['config']['RAG']['contextual_compression']:
@@ -143,15 +136,8 @@
     vectordb = chatstatus['databases']['RAG'] # get the vector database
     memory   = chatstatus['memory']           # get the memory of the model
 
-<<<<<<< HEAD
-    vectordb = remove_repeats(vectordb)
-
     if chatstatus['config']['RAG']['cut']:
         vectordb = cut(chatstatus, vectordb)
-=======
-    # vectordb = remove_repeats(vectordb)
-    print(len(vectordb.get()['documents']))
->>>>>>> 3457f599
 
     if not chatstatus['config']['RAG']['multiquery']:
         #without MMR
@@ -529,17 +515,9 @@
     for score, title in zip(util.cos_sim(query_embedding, passage_embedding)[0], unique_title_list):
         if score > save_score:
             save_score = score
-<<<<<<< HEAD
-            best_title = title
-    
-    print(f"The best match is {best_title} with a score of {save_score}")
-    
-    return best_title, save_score
-=======
             save_title = title
     log.debugLog(f"The best match is {save_title} with a score of {save_score}", chatstatus=chatstatus) 
     return save_title, save_score
->>>>>>> 3457f599
 
 #Split into two methods?
 def get_all_sources(vectordb, prompt, path):
@@ -605,7 +583,6 @@
     
     # Encode document content into embeddings
     passage_embedding = sentence_model.encode(doc_list)
-<<<<<<< HEAD
     
     # Calculate cosine similarities between embeddings
     cosine_similarities = cosine_similarity(passage_embedding[:chatstatus['config']['RAG']['num_articles_retrieved'] + 1])
@@ -621,15 +598,8 @@
     
     return real_cosine_sim
 
-=======
-    print(chatstatus)
-    print(type(chatstatus['config']['RAG']['num_articles_retrieved']))
-    print(passage_embedding)
-    print(passage_embedding[0:chatstatus['config']['RAG']['num_articles_retrieved']])
-    cosine_similarities = cosine_similarity(passage_embedding[0:chatstatus['config']['RAG']['num_articles_retrieved']])
-    return cosine_similarities
->>>>>>> 3457f599
-
+
+ 
 def normalize_adjacency_matrix(A):
     """
     Normalize an adjacency matrix by dividing each element by the sum of its column.
@@ -691,16 +661,9 @@
     adj_matrix = adj_matrix_builder(docs, chatstatus)  # Build adjacency matrix
     pagerank_scores = pagerank_weighted(A=adj_matrix)  # Compute PageRank scores
     top_rank_scores = sorted(range(len(pagerank_scores)), key=lambda i: pagerank_scores[i], reverse=True)
-<<<<<<< HEAD
     reranked_docs = [docs[i] for i in top_rank_scores]  # Rerank documents based on PageRank scores
     
     return reranked_docs
-=======
-    print(top_rank_scores)
-    reranked_docs = [docs[i] for i in top_rank_scores]
-    print(reranked_docs)
-    return reranked_docs[:5]
->>>>>>> 3457f599
 
 
 #removes repeat chunks in vectordb
