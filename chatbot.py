--- conflicted
+++ resolved
@@ -47,20 +47,34 @@
 from tables import *
 from RAG import *
 from gene_ontology import *
-
-def helloWorld():
-    print('hi')
+from seabornCaller import *
+from matlabCaller import *
+from snakemakeCaller import *
+
+
+def getModules():
+    # this + imports should be the only code someone needs to write to add a new module
+    module_functions = {
+        'GGET'   : queryEnrichr,     # gget
+        'DATA'   : manipulateTable,  #
+        'SCRAPE' : webScraping,      # webscrapping
+        'SNS'    : callSnsV3,        # seaborn
+        'RAG'    : queryDocs,        # standard rag
+        'MATLAB' : callMatlab,       # matlab
+        'SNAKE'  : callSnakemake     # snakemake
+    }
+    return module_functions
 
 def load_config():
-    file_path = 'config.json'
+    file_path = 'config/config.json'
     with open(file_path, 'r') as f:
         return json.load(f)
-
+    
 def save_config(config):
     file_path = 'config.json'
     with open(file_path, 'w') as f:
         json.dump(config, f, indent=4)
-
+        
 def reconfig(chat_status):
     prompt = chat_status['prompt']
     _, key, value = prompt.split(maxsplit=2)
@@ -79,6 +93,20 @@
         print("Configuration " + str(key) + " not found")
     return chat_status
 
+def loadChatStatus():
+    chatstatus = {
+        'config'            : load_config(),
+        'prompt'            : None,
+        'output'            : None,
+        'process'           : {},
+        'current table'     : {'key':None, 'tab':None},
+        'current documents' : None,
+        'tables'            : {},
+        'documents'         : {},
+        'plottingParams'    : {}
+    }
+    return chatstatus
+
 def load_llama(model_path = '/nfs/turbo/umms-indikar/shared/projects/RAG/models/llama-2-7b-chat.Q8_0.gguf'):
     # load llama model
     callback_manager = CallbackManager([StreamingStdOutCallbackHandler()])
@@ -126,7 +154,8 @@
     # print(chatlog)
     with open(chatname, 'w') as fp:
         json.dump(chatlog, fp, indent=4)
-    return chatlog
+    chatstatus['process'] = None
+    return chatlog, chatstatus
 
 def chatbotHelp():
     help_message = """
@@ -157,9 +186,11 @@
     chatname = '-'.join(chatname.split())
     print('Welcome to RAG! The chat log from this conversation will be saved to ' + chatname + '. How can I help?')
     
+    # Initialize the dictionaries of tables and databases accessible to BRAD
     databases = {} # a dictionary to look up databases
     tables = {}    # a dictionary to look up tables
     
+    # Initialize the RAG database
     if llm is None:
         llm, callback_manager = load_llama(model_path) # load the llama
     if ragvectordb is None:
@@ -172,90 +203,55 @@
     template = """Context: {context}\n Question: {question}\n Answer:"""
     QA_CHAIN_PROMPT = PromptTemplate(template=template, input_variables=["context" ,"question"],)
 
+    # Initialize the routers from router.py
     router = getRouter()
     
-<<<<<<< HEAD
     # Initialize the chatlog
     chatstatus        = loadChatStatus()
     chatstatus['llm'] = llm
     chatstatus['databases'] = databases
     chatlog           = {
-=======
-    chatstatus = {
-        'config'            : load_config(),
-        'prompt'            : None,
-        'output'            : None,
-        'process'           : {},
-        'llm'               : llm,
-        'databases'         : databases,
-        'current table'     : {'key':None, 'tab':None},
-        'current documents' : None,
-        'tables'            : {},
-        'documents'         : {}
-    }
-    chatlog = {
->>>>>>> 22fe662f
         'llm'           : str(chatstatus['llm'])
     }
+    
+    # Initialize all modules
+    module_functions = getModules()
+    
     while True:
         print('==================================================')
-<<<<<<< HEAD
         chatstatus['prompt'] = input('Input >> ')                 # get query from user
         
         # Handle explicit commands and routing
         if chatstatus['prompt'] in ['exit', 'quit', 'q']:         # check to exit
             break
         elif chatstatus['prompt'].lower() == 'help':              # print man to the screen
-=======
-        chatstatus['prompt'] = input('Input >> ') # get query from user
-        if chatstatus['prompt'].lower() == 'help':
->>>>>>> 22fe662f
             chatbotHelp()
             continue
-
-        if '/force' not in chatstatus['prompt'].split(' '):
-            route = router(chatstatus['prompt']).name # determine which path to use
+        elif chatstatus['prompt'].startswith('/set'):             # set a configuration variable
+            chatstatus = reconfig(chatstatus)
+            continue
+        elif '/force' not in chatstatus['prompt'].split(' '):     # use the router
+            route = router(chatstatus['prompt']).name
         else:
-            route = chatstatus['prompt'].split(' ')[1]
-            chatstatus['prompt'] = buildRoutes(chatstatus['prompt'])
-            
+            route = chatstatus['prompt'].split(' ')[1]            # use the forced router
+            buildRoutes(chatstatus['prompt'])
 
         print('==================================================')
         print('RAG >> ' + str(len(chatlog)) + ': ', end='')
-        if chatstatus['prompt'] in ['exit', 'quit', 'q']:
-            break
-        elif chatstatus['prompt'].startswith('/set'):
-            chatstatus = reconfig(chatstatus)
+
+        # select appropriate routeing function
+        if route.upper() in module_functions.keys():
+            routeName = route.upper()
+        else:
+            routeName = 'RAG'
+        logging.info(routeName) if chatstatus['config']['debug'] else None
+
+        # get the specific module to use
+        module = module_functions[routeName]
+        
         # Query database
-<<<<<<< HEAD
         chatstatus = module(chatstatus)
 
         # Log and reset these values
         chatlog, chatstatus = logger(chatlog, chatstatus, chatname)
-=======
-        elif route == 'GGET':
-            logging.info('GGET')
-            chatstatus = queryEnrichr(chatstatus)
-        elif route == 'DATA':
-            logging.info('DATA')
-            chatstatus = manipulateTable(chatstatus)
-        elif route == 'SCRAPE':
-            logging.info('SCRAPE')
-            chatstatus = webScraping(chatstatus)
-        elif route == 'GENE ONTOLOGY':
-            logging.info('GENE ONTOLOGY')
-            chatstatus = goSearch(chatstatus)
-        else:
-            logging.info('RAG')
-            chatstatus = queryDocs(chatstatus)
-        chatlog = logger(chatlog, chatstatus, chatname)
-
-        
-# log output
-#chatlog[len(chatlog)] = {
-#    'prompt' : prompt,
-#    'output' : output,
-#    'process': loggedOutput,
-#    'status' : chatstatus,
-#}
->>>>>>> 22fe662f
+        
